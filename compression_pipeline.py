import zlib
import pickle
import sqlite3
import time
import json
from pathlib import Path
from typing import List, Tuple, Dict, Any, Optional
from dataclasses import dataclass, asdict
from llm_ranker import LLMRanker
from ranker_cache import RankerCache
from huffman_compression import HuffmanRankCompressor


@dataclass
class CompressionResult:
    """Results from a compression experiment."""
    method: str
    original_size: int
    compressed_size: int
    compression_ratio: float
    compression_time: float
    decompression_time: float
    model_name: Optional[str] = None
    context_length: Optional[int] = None
    text_sample: str = ""  # First 100 chars for reference
    
    @property
    def compression_percentage(self) -> float:
        """Compression as percentage reduction."""
        return (1 - self.compression_ratio) * 100


class CompressionPipeline:
    """Main compression pipeline with database storage for results."""
    
    def __init__(self, db_path: str = "compression_results.db", enable_cache: bool = True):
        """Initialize the compression pipeline.
        
        Args:
            db_path: Path to SQLite database for storing results
            enable_cache: Whether to enable ranker result caching (default: True for faster iteration)
        """
        self.db_path = db_path
        self.enable_cache = enable_cache
        self.ranker: Optional[LLMRanker] = None
        self.cache = RankerCache(db_path) if enable_cache else None
        self.huffman_compressor = HuffmanRankCompressor()
        self._setup_database()
    
    def _setup_database(self):
        """Initialize the SQLite database for storing results."""
        conn = sqlite3.connect(self.db_path)
        cursor = conn.cursor()
        
        # Create compression results table
        cursor.execute("""
            CREATE TABLE IF NOT EXISTS compression_results (
                id INTEGER PRIMARY KEY AUTOINCREMENT,
                timestamp TEXT NOT NULL,
                method TEXT NOT NULL,
                original_size INTEGER NOT NULL,
                compressed_size INTEGER NOT NULL,
                compression_ratio REAL NOT NULL,
                compression_time REAL NOT NULL,
                decompression_time REAL NOT NULL,
                model_name TEXT,
                context_length INTEGER,
                text_sample TEXT,
                metadata TEXT
            )
        """)
        
        conn.commit()
        conn.close()
    
    def _get_ranker(self, model_name: str = "gpt2", max_context_length: Optional[int] = None, batch_size: int = 1) -> LLMRanker:
        """Get or create LLM ranker instance."""
        if (self.ranker is None or 
            self.ranker.model_name != model_name or 
            self.ranker.max_context_length != max_context_length or
            self.ranker.batch_size != batch_size):
            self.ranker = LLMRanker(
                model_name=model_name,
                max_context_length=max_context_length,
                batch_size=batch_size
            )
        return self.ranker
    
    def get_token_ranks_cached(self, text: str, ranker: LLMRanker) -> List[int]:
        """Get token ranks with optional caching."""
        if self.enable_cache and self.cache is not None:
            return self.cache.get_token_ranks_cached(text, ranker)
        else:
            # Direct computation without caching
            return ranker.get_token_ranks(text)
    
    def get_string_from_token_ranks_cached(self, ranks: List[int], ranker: LLMRanker) -> str:
        """Get string from token ranks with optional caching."""
        if self.enable_cache and self.cache is not None:
            return self.cache.get_string_from_token_ranks_cached(ranks, ranker)
        else:
            # Direct computation without caching
            return ranker.get_string_from_token_ranks(ranks)
    
    def compress_with_llm_ranks(
        self, 
        text: str, 
        model_name: str = "gpt2",
        max_context_length: Optional[int] = None
    ) -> Tuple[bytes, CompressionResult]:
        """Compress text using LLM rank encoding + zlib.
        
        Args:
            text: Input text to compress
            model_name: LLM model to use for ranking
            max_context_length: Maximum context length for LLM
            
        Returns:
            Tuple of (compressed_data, compression_result)
        """
        ranker = self._get_ranker(model_name, max_context_length)
        
        # Phase 1: Get token ranks (with caching)
        start_time = time.time()
        ranks = self.get_token_ranks_cached(text, ranker)
        
        # Phase 2: Compress ranks with zlib
        ranks_bytes = pickle.dumps(ranks)
        compressed_data = zlib.compress(ranks_bytes)
        compression_time = time.time() - start_time
        
        # Test decompression
        start_time = time.time()
        decompressed_ranks = pickle.loads(zlib.decompress(compressed_data))
        reconstructed_text = self.get_string_from_token_ranks_cached(decompressed_ranks, ranker)
        decompression_time = time.time() - start_time
        
        # Verify round-trip accuracy
        if reconstructed_text != text:
            raise ValueError("Round-trip compression failed - reconstructed text doesn't match original")
        
        original_size = len(text.encode('utf-8'))
        compressed_size = len(compressed_data)
        
        result = CompressionResult(
            method="llm_ranks_zlib",
            original_size=original_size,
            compressed_size=compressed_size,
            compression_ratio=compressed_size / original_size,
            compression_time=compression_time,
            decompression_time=decompression_time,
            model_name=model_name,
            context_length=max_context_length,
            text_sample=text[:100]
        )
        
        return compressed_data, result
    
<<<<<<< HEAD
    def compress_with_llm_ranks_huffman(
        self, 
        text: str, 
        model_name: str = "gpt2",
        max_context_length: Optional[int] = None
    ) -> Tuple[bytes, CompressionResult]:
        """Compress text using LLM rank encoding + Huffman coding.
=======
    def compress_with_llm_ranks_batched(
        self, 
        text: str, 
        model_name: str = "gpt2",
        max_context_length: Optional[int] = None,
        batch_size: int = 4
    ) -> Tuple[bytes, CompressionResult]:
        """Compress text using LLM rank encoding + zlib with batched processing.
>>>>>>> 023be6e3
        
        Args:
            text: Input text to compress
            model_name: LLM model to use for ranking
            max_context_length: Maximum context length for LLM
<<<<<<< HEAD
=======
            batch_size: Number of parallel batches to process
>>>>>>> 023be6e3
            
        Returns:
            Tuple of (compressed_data, compression_result)
        """
<<<<<<< HEAD
        ranker = self._get_ranker(model_name, max_context_length)
        
        # Phase 1: Get token ranks (with caching)
        ranks = self.get_token_ranks_cached(text, ranker)
        
        # Phase 2: Compress ranks with Huffman coding
        compressed_data, compression_time = self.huffman_compressor.compress_ranks_with_timing(ranks, 'basic')
        
        # Phase 3: Test decompression and verify round-trip accuracy
        decompressed_ranks, decompression_time = self.huffman_compressor.decompress_ranks_with_timing(compressed_data, 'basic')
        reconstructed_text = self.get_string_from_token_ranks_cached(decompressed_ranks, ranker)
        
=======
        ranker = self._get_ranker(model_name, max_context_length, batch_size)
        
        # Phase 1: Get token ranks with batching
        start_time = time.time()
        ranks = ranker.get_token_ranks(text)
        
        # Phase 2: Compress ranks with zlib
        ranks_bytes = pickle.dumps(ranks)
        compressed_data = zlib.compress(ranks_bytes)
        compression_time = time.time() - start_time
        
        # Test decompression
        start_time = time.time()
        decompressed_ranks = pickle.loads(zlib.decompress(compressed_data))
        reconstructed_text = ranker.get_string_from_token_ranks(decompressed_ranks)
        decompression_time = time.time() - start_time
        
        # Verify round-trip accuracy
>>>>>>> 023be6e3
        if reconstructed_text != text:
            raise ValueError("Round-trip compression failed - reconstructed text doesn't match original")
        
        original_size = len(text.encode('utf-8'))
        compressed_size = len(compressed_data)
        
        result = CompressionResult(
<<<<<<< HEAD
            method="llm_ranks_huffman",
            original_size=original_size,
            compressed_size=compressed_size,
            compression_ratio=compressed_size / original_size,
            compression_time=compression_time,
            decompression_time=decompression_time,
            model_name=model_name,
            context_length=max_context_length,
            text_sample=text[:100]
        )
        
        return compressed_data, result
    
    def compress_with_llm_ranks_huffman_zipf(
        self, 
        text: str, 
        model_name: str = "gpt2",
        max_context_length: Optional[int] = None
    ) -> Tuple[bytes, CompressionResult]:
        """Compress text using LLM rank encoding + Huffman coding with Zipf distribution.
        
        Args:
            text: Input text to compress
            model_name: LLM model to use for ranking
            max_context_length: Maximum context length for LLM
            
        Returns:
            Tuple of (compressed_data, compression_result)
        """
        ranker = self._get_ranker(model_name, max_context_length)
        
        # Phase 1: Get token ranks (with caching)
        ranks = self.get_token_ranks_cached(text, ranker)
        
        # Phase 2: Compress ranks with Zipf-based Huffman coding
        compressed_data, compression_time = self.huffman_compressor.compress_ranks_with_timing(ranks, 'zipf')
        
        # Phase 3: Test decompression and verify round-trip accuracy
        decompressed_ranks, decompression_time = self.huffman_compressor.decompress_ranks_with_timing(compressed_data, 'zipf')
        reconstructed_text = self.get_string_from_token_ranks_cached(decompressed_ranks, ranker)
        
        if reconstructed_text != text:
            raise ValueError("Round-trip compression failed - reconstructed text doesn't match original")
        
        original_size = len(text.encode('utf-8'))
        compressed_size = len(compressed_data)
        
        result = CompressionResult(
            method="llm_ranks_huffman_zipf",
            original_size=original_size,
            compressed_size=compressed_size,
            compression_ratio=compressed_size / original_size,
            compression_time=compression_time,
            decompression_time=decompression_time,
            model_name=model_name,
            context_length=max_context_length,
            text_sample=text[:100]
        )
        
        return compressed_data, result
    
    def compress_with_llm_ranks_huffman_zipf_bytes(
        self, 
        text: str, 
        model_name: str = "gpt2",
        max_context_length: Optional[int] = None
    ) -> Tuple[bytes, CompressionResult]:
        """Compress text using LLM rank encoding + Huffman coding with Zipf distribution (byte format).
        
        Args:
            text: Input text to compress
            model_name: LLM model to use for ranking
            max_context_length: Maximum context length for LLM
            
        Returns:
            Tuple of (compressed_data, compression_result)
        """
        ranker = self._get_ranker(model_name, max_context_length)
        
        # Phase 1: Get token ranks (with caching)
        ranks = self.get_token_ranks_cached(text, ranker)
        
        # Phase 2: Compress ranks with Zipf-based Huffman coding (byte format)
        compressed_data, compression_time = self.huffman_compressor.compress_ranks_with_timing(ranks, 'zipf_bytes')
        
        # Phase 3: Test decompression and verify round-trip accuracy
        decompressed_ranks, decompression_time = self.huffman_compressor.decompress_ranks_with_timing(compressed_data, 'zipf_bytes')
        reconstructed_text = self.get_string_from_token_ranks_cached(decompressed_ranks, ranker)
        
        if reconstructed_text != text:
            raise ValueError("Round-trip compression failed - reconstructed text doesn't match original")
        
        original_size = len(text.encode('utf-8'))
        compressed_size = len(compressed_data)
        
        result = CompressionResult(
            method="llm_ranks_huffman_zipf_bytes",
=======
            method=f"llm_ranks_zlib_batch{batch_size}",
>>>>>>> 023be6e3
            original_size=original_size,
            compressed_size=compressed_size,
            compression_ratio=compressed_size / original_size,
            compression_time=compression_time,
            decompression_time=decompression_time,
            model_name=model_name,
            context_length=max_context_length,
            text_sample=text[:100]
        )
        
        return compressed_data, result
    
    def compress_with_raw_zlib(self, text: str) -> Tuple[bytes, CompressionResult]:
        """Baseline: compress raw text with zlib.
        
        Args:
            text: Input text to compress
            
        Returns:
            Tuple of (compressed_data, compression_result)
        """
        text_bytes = text.encode('utf-8')
        
        # Compression
        start_time = time.time()
        compressed_data = zlib.compress(text_bytes)
        compression_time = time.time() - start_time
        
        # Test decompression
        start_time = time.time()
        decompressed_data = zlib.decompress(compressed_data)
        decompression_time = time.time() - start_time
        
        # Verify round-trip
        if decompressed_data.decode('utf-8') != text:
            raise ValueError("Round-trip compression failed")
        
        original_size = len(text_bytes)
        compressed_size = len(compressed_data)
        
        result = CompressionResult(
            method="raw_zlib",
            original_size=original_size,
            compressed_size=compressed_size,
            compression_ratio=compressed_size / original_size,
            compression_time=compression_time,
            decompression_time=decompression_time,
            text_sample=text[:100]
        )
        
        return compressed_data, result
    
    def compress_with_tokenizer_zlib(
        self, 
        text: str, 
        model_name: str = "gpt2"
    ) -> Tuple[bytes, CompressionResult]:
        """Baseline: tokenize then compress token IDs with zlib.
        
        Args:
            text: Input text to compress
            model_name: Tokenizer model to use
            
        Returns:
            Tuple of (compressed_data, compression_result)
        """
        ranker = self._get_ranker(model_name)
        
        # Tokenize
        start_time = time.time()
        token_ids = ranker.tokenizer.encode(text)
        token_bytes = pickle.dumps(token_ids)
        compressed_data = zlib.compress(token_bytes)
        compression_time = time.time() - start_time
        
        # Test decompression
        start_time = time.time()
        decompressed_tokens = pickle.loads(zlib.decompress(compressed_data))
        reconstructed_text = ranker.tokenizer.decode(decompressed_tokens, skip_special_tokens=True)
        decompression_time = time.time() - start_time
        
        original_size = len(text.encode('utf-8'))
        compressed_size = len(compressed_data)
        
        result = CompressionResult(
            method="tokenizer_zlib",
            original_size=original_size,
            compressed_size=compressed_size,
            compression_ratio=compressed_size / original_size,
            compression_time=compression_time,
            decompression_time=decompression_time,
            model_name=model_name,
            text_sample=text[:100]
        )
        
        return compressed_data, result
    
    def run_compression_benchmark(
        self, 
        text: str, 
        model_name: str = "gpt2",
        max_context_length: Optional[int] = None,
        save_to_db: bool = True
    ) -> Dict[str, CompressionResult]:
        """Run all compression methods on text and return results.
        
        Args:
            text: Input text to compress
            model_name: LLM model to use
            max_context_length: Maximum context length for LLM
            save_to_db: Whether to save results to database
            
        Returns:
            Dictionary mapping method names to results
        """
        results = {}
        
        # Run all compression methods
        try:
            _, results["llm_ranks_zlib"] = self.compress_with_llm_ranks(
                text, model_name, max_context_length
            )
        except Exception as e:
            print(f"LLM ranks compression failed: {e}")
            results["llm_ranks_zlib"] = None
        
        try:
            _, results["llm_ranks_huffman"] = self.compress_with_llm_ranks_huffman(
                text, model_name, max_context_length
            )
        except Exception as e:
            print(f"LLM ranks Huffman compression failed: {e}")
            results["llm_ranks_huffman"] = None
        
        try:
            _, results["llm_ranks_huffman_zipf"] = self.compress_with_llm_ranks_huffman_zipf(
                text, model_name, max_context_length
            )
        except Exception as e:
            print(f"LLM ranks Huffman Zipf compression failed: {e}")
            results["llm_ranks_huffman_zipf"] = None
        
        try:
            _, results["llm_ranks_huffman_zipf_bytes"] = self.compress_with_llm_ranks_huffman_zipf_bytes(
                text, model_name, max_context_length
            )
        except Exception as e:
            print(f"LLM ranks Huffman Zipf bytes compression failed: {e}")
            results["llm_ranks_huffman_zipf_bytes"] = None
        
        try:
            _, results["raw_zlib"] = self.compress_with_raw_zlib(text)
        except Exception as e:
            print(f"Raw zlib compression failed: {e}")
            results["raw_zlib"] = None
        
        try:
            _, results["tokenizer_zlib"] = self.compress_with_tokenizer_zlib(text, model_name)
        except Exception as e:
            print(f"Tokenizer zlib compression failed: {e}")
            results["tokenizer_zlib"] = None
        
        # Save to database if requested
        if save_to_db:
            for method, result in results.items():
                if result is not None:
                    self._save_result_to_db(result)
        
        return results
    
    def _save_result_to_db(self, result: CompressionResult):
        """Save a compression result to the database."""
        conn = sqlite3.connect(self.db_path)
        cursor = conn.cursor()
        
        cursor.execute("""
            INSERT INTO compression_results (
                timestamp, method, original_size, compressed_size, compression_ratio,
                compression_time, decompression_time, model_name, context_length, 
                text_sample, metadata
            ) VALUES (?, ?, ?, ?, ?, ?, ?, ?, ?, ?, ?)
        """, (
            time.strftime('%Y-%m-%d %H:%M:%S'),
            result.method,
            result.original_size,
            result.compressed_size,
            result.compression_ratio,
            result.compression_time,
            result.decompression_time,
            result.model_name,
            result.context_length,
            result.text_sample,
            json.dumps(asdict(result))
        ))
        
        conn.commit()
        conn.close()
    
    def get_results_from_db(self, method: Optional[str] = None) -> List[Dict]:
        """Retrieve compression results from database.
        
        Args:
            method: Filter by compression method (optional)
            
        Returns:
            List of result dictionaries
        """
        conn = sqlite3.connect(self.db_path)
        cursor = conn.cursor()
        
        if method:
            cursor.execute("""
                SELECT * FROM compression_results WHERE method = ?
                ORDER BY timestamp DESC
            """, (method,))
        else:
            cursor.execute("""
                SELECT * FROM compression_results ORDER BY timestamp DESC
            """)
        
        columns = [desc[0] for desc in cursor.description]
        results = [dict(zip(columns, row)) for row in cursor.fetchall()]
        
        conn.close()
        return results
    
    def print_comparison_table(self, results: Dict[str, CompressionResult]):
        """Print a formatted comparison table of compression results."""
        if not any(results.values()):
            print("No successful compression results to display.")
            return
        
        print("\n" + "="*100)
        print("COMPRESSION COMPARISON RESULTS")
        print("="*100)
        
        # Table header
        print(f"{'Method':<20} {'Original':<10} {'Compressed':<10} {'Ratio':<8} {'Reduction':<10} {'Comp (s)':<10} {'Decomp (s)':<10}")
        print("-" * 100)
        
        # Sort by compression ratio (best first)
        sorted_results = sorted(
            [(k, v) for k, v in results.items() if v is not None],
            key=lambda x: x[1].compression_ratio
        )
        
        for method, result in sorted_results:
            print(f"{method:<20} {result.original_size:<10} {result.compressed_size:<10} "
                  f"{result.compression_ratio:<8.3f} {result.compression_percentage:<9.1f}% "
                  f"{result.compression_time:<10.3f} {result.decompression_time:<10.3f}")
        
        print("-" * 100)
        
        # Show best performing method
        if sorted_results:
            best_method, best_result = sorted_results[0]
            print(f"Best compression: {best_method} ({best_result.compression_percentage:.1f}% reduction)")
        
        print("="*100)


def load_dataset_file(filename: str) -> str:
    """Load a text file from the datasets directory."""
    file_path = Path("datasets") / filename
    if not file_path.exists():
        raise FileNotFoundError(f"Dataset file not found: {file_path}")
    
    with open(file_path, 'r', encoding='utf-8') as f:
        return f.read()


def main():
    """Example usage of the compression pipeline."""
    pipeline = CompressionPipeline()
    
    # Test with a simple example
    test_text = "Hello world! This is a test of the compression pipeline. " * 10
    print(f"Testing with sample text ({len(test_text)} characters)")
    
    results = pipeline.run_compression_benchmark(test_text)
    pipeline.print_comparison_table(results)


if __name__ == "__main__":
    main()<|MERGE_RESOLUTION|>--- conflicted
+++ resolved
@@ -156,7 +156,6 @@
         
         return compressed_data, result
     
-<<<<<<< HEAD
     def compress_with_llm_ranks_huffman(
         self, 
         text: str, 
@@ -164,7 +163,47 @@
         max_context_length: Optional[int] = None
     ) -> Tuple[bytes, CompressionResult]:
         """Compress text using LLM rank encoding + Huffman coding.
-=======
+        
+        Args:
+            text: Input text to compress
+            model_name: LLM model to use for ranking
+            max_context_length: Maximum context length for LLM
+            
+        Returns:
+            Tuple of (compressed_data, compression_result)
+        """
+        ranker = self._get_ranker(model_name, max_context_length)
+        
+        # Phase 1: Get token ranks (with caching)
+        ranks = self.get_token_ranks_cached(text, ranker)
+        
+        # Phase 2: Compress ranks with Huffman coding
+        compressed_data, compression_time = self.huffman_compressor.compress_ranks_with_timing(ranks, 'basic')
+        
+        # Phase 3: Test decompression and verify round-trip accuracy
+        decompressed_ranks, decompression_time = self.huffman_compressor.decompress_ranks_with_timing(compressed_data, 'basic')
+        reconstructed_text = self.get_string_from_token_ranks_cached(decompressed_ranks, ranker)
+        
+        if reconstructed_text != text:
+            raise ValueError("Round-trip compression failed - reconstructed text doesn't match original")
+        
+        original_size = len(text.encode('utf-8'))
+        compressed_size = len(compressed_data)
+        
+        result = CompressionResult(
+            method="llm_ranks_huffman",
+            original_size=original_size,
+            compressed_size=compressed_size,
+            compression_ratio=compressed_size / original_size,
+            compression_time=compression_time,
+            decompression_time=decompression_time,
+            model_name=model_name,
+            context_length=max_context_length,
+            text_sample=text[:100]
+        )
+        
+        return compressed_data, result
+    
     def compress_with_llm_ranks_batched(
         self, 
         text: str, 
@@ -173,34 +212,16 @@
         batch_size: int = 4
     ) -> Tuple[bytes, CompressionResult]:
         """Compress text using LLM rank encoding + zlib with batched processing.
->>>>>>> 023be6e3
         
         Args:
             text: Input text to compress
             model_name: LLM model to use for ranking
             max_context_length: Maximum context length for LLM
-<<<<<<< HEAD
-=======
             batch_size: Number of parallel batches to process
->>>>>>> 023be6e3
             
         Returns:
             Tuple of (compressed_data, compression_result)
         """
-<<<<<<< HEAD
-        ranker = self._get_ranker(model_name, max_context_length)
-        
-        # Phase 1: Get token ranks (with caching)
-        ranks = self.get_token_ranks_cached(text, ranker)
-        
-        # Phase 2: Compress ranks with Huffman coding
-        compressed_data, compression_time = self.huffman_compressor.compress_ranks_with_timing(ranks, 'basic')
-        
-        # Phase 3: Test decompression and verify round-trip accuracy
-        decompressed_ranks, decompression_time = self.huffman_compressor.decompress_ranks_with_timing(compressed_data, 'basic')
-        reconstructed_text = self.get_string_from_token_ranks_cached(decompressed_ranks, ranker)
-        
-=======
         ranker = self._get_ranker(model_name, max_context_length, batch_size)
         
         # Phase 1: Get token ranks with batching
@@ -219,7 +240,6 @@
         decompression_time = time.time() - start_time
         
         # Verify round-trip accuracy
->>>>>>> 023be6e3
         if reconstructed_text != text:
             raise ValueError("Round-trip compression failed - reconstructed text doesn't match original")
         
@@ -227,8 +247,7 @@
         compressed_size = len(compressed_data)
         
         result = CompressionResult(
-<<<<<<< HEAD
-            method="llm_ranks_huffman",
+            method=f"llm_ranks_zlib_batch{batch_size}",
             original_size=original_size,
             compressed_size=compressed_size,
             compression_ratio=compressed_size / original_size,
@@ -325,9 +344,6 @@
         
         result = CompressionResult(
             method="llm_ranks_huffman_zipf_bytes",
-=======
-            method=f"llm_ranks_zlib_batch{batch_size}",
->>>>>>> 023be6e3
             original_size=original_size,
             compressed_size=compressed_size,
             compression_ratio=compressed_size / original_size,
@@ -430,7 +446,8 @@
         text: str, 
         model_name: str = "gpt2",
         max_context_length: Optional[int] = None,
-        save_to_db: bool = True
+        save_to_db: bool = True,
+        batch_size: int = 4
     ) -> Dict[str, CompressionResult]:
         """Run all compression methods on text and return results.
         
@@ -439,6 +456,7 @@
             model_name: LLM model to use
             max_context_length: Maximum context length for LLM
             save_to_db: Whether to save results to database
+            batch_size: Number of parallel batches to process for batched method
             
         Returns:
             Dictionary mapping method names to results
@@ -477,6 +495,14 @@
         except Exception as e:
             print(f"LLM ranks Huffman Zipf bytes compression failed: {e}")
             results["llm_ranks_huffman_zipf_bytes"] = None
+        
+        try:
+            _, results[f"llm_ranks_zlib_batch{batch_size}"] = self.compress_with_llm_ranks_batched(
+                text, model_name, max_context_length, batch_size
+            )
+        except Exception as e:
+            print(f"LLM ranks batched compression failed: {e}")
+            results[f"llm_ranks_zlib_batch{batch_size}"] = None
         
         try:
             _, results["raw_zlib"] = self.compress_with_raw_zlib(text)
